--- conflicted
+++ resolved
@@ -310,11 +310,6 @@
     # WARNING: stacking enthalpies not symmetric
 
     # https://stackoverflow.com/questions/10174211/how-to-make-an-always-relative-to-current-module-file-path
-<<<<<<< HEAD
-=======
-
-    # fill in cached energies and determine which indices still need to have their energies calculated
->>>>>>> 49108b77
     full_parameters_filename = os.path.join(os.path.dirname(__file__),
                                             parameter_set_directory, parameters_filename)
 
